--- conflicted
+++ resolved
@@ -1,7 +1,3 @@
-<<<<<<< HEAD
-.env
-_pycache_
-=======
 # Python
 __pycache__/
 *.py[cod]
@@ -43,5 +39,4 @@
 
 # Application specific
 uploads/
-*.log
->>>>>>> af8d6561
+*.log